using System;
using System.Collections.Concurrent;
using System.Diagnostics;
using System.Linq;
using System.Reflection;
using System.Threading;
using JavaScriptEngineSwitcher.Core;
using JavaScriptEngineSwitcher.Msie;
#if NET45
using JavaScriptEngineSwitcher.V8;
#else
using JavaScriptEngineSwitcher.ChakraCore;
#endif
using JavaScriptEngineSwitcher.Vroom;
using JSPool;
using React.Exceptions;

namespace React
{
	/// <summary>
	/// Handles creation of JavaScript engines. All methods are thread-safe.
	/// </summary>
	public class JavaScriptEngineFactory : IDisposable, IJavaScriptEngineFactory
	{
		/// <summary>
		/// React configuration for the current site
		/// </summary>
		protected readonly IReactSiteConfiguration _config;
		/// <summary>
		/// File system wrapper
		/// </summary>
		protected readonly IFileSystem _fileSystem;
		/// <summary>
		/// Function used to create new JavaScript engine instances.
		/// </summary>
		protected readonly Func<IJsEngine> _factory;
		/// <summary>
		/// The JavaScript Engine Switcher instance used by ReactJS.NET
		/// </summary>
		protected readonly IJsEngineSwitcher _jsEngineSwitcher;
		/// <summary>
		/// Contains all current JavaScript engine instances. One per thread, keyed on thread ID.
		/// </summary>
		protected readonly ConcurrentDictionary<int, IJsEngine> _engines 
			= new ConcurrentDictionary<int, IJsEngine>();
		/// <summary>
		/// Pool of JavaScript engines to use
		/// </summary>
		protected IJsPool _pool;
		/// <summary>
		/// Whether this class has been disposed.
		/// </summary>
		protected bool _disposed;
		/// <summary>
		/// The exception that was thrown during the most recent recycle of the pool.
		/// </summary>
		protected Exception _scriptLoadException;

		/// <summary>
		/// Initializes a new instance of the <see cref="JavaScriptEngineFactory"/> class.
		/// </summary>
		public JavaScriptEngineFactory(
			IJsEngineSwitcher jsEngineSwitcher,
			IReactSiteConfiguration config,
			IFileSystem fileSystem
		)
		{
			_jsEngineSwitcher = jsEngineSwitcher;
			_config = config;
			_fileSystem = fileSystem;
#pragma warning disable 618
			_factory = GetFactory(_jsEngineSwitcher, config.AllowMsieEngine);
#pragma warning restore 618
			if (_config.ReuseJavaScriptEngines)
			{
				_pool = CreatePool();
			}
		}

		/// <summary>
		/// Creates a new JavaScript engine pool.
		/// </summary>
		protected virtual IJsPool CreatePool()
		{
			var allFiles = _config.Scripts
				.Concat(_config.ScriptsWithoutTransform)
				.Select(_fileSystem.MapPath);

			var poolConfig = new JsPoolConfig
			{
				EngineFactory = _factory,
				Initializer = InitialiseEngine,
				WatchPath = _fileSystem.MapPath("~/"),
				WatchFiles = allFiles
			};
			if (_config.MaxEngines != null)
			{
				poolConfig.MaxEngines = _config.MaxEngines.Value;
			}
			if (_config.StartEngines != null)
			{
				poolConfig.StartEngines = _config.StartEngines.Value;
			}
			if (_config.MaxUsagesPerEngine != null)
			{
				poolConfig.MaxUsagesPerEngine = _config.MaxUsagesPerEngine.Value;
			}

			var pool = new JsPool(poolConfig);
			// Reset the recycle exception on recycle. If there *are* errors loading the scripts
			// during recycle, the errors will be caught in the initializer.
			pool.Recycled += (sender, args) => _scriptLoadException = null;
			return pool;
		}

		/// <summary>
		/// Loads standard React and Babel scripts into the engine.
		/// </summary>
		protected virtual void InitialiseEngine(IJsEngine engine)
		{
#if NET40
			var thisAssembly = typeof(ReactEnvironment).Assembly;
#else
			var thisAssembly = typeof(ReactEnvironment).GetTypeInfo().Assembly;
#endif
			engine.ExecuteResource("React.Core.Resources.shims.js", thisAssembly);
			if (_config.LoadReact)
			{
				engine.ExecuteResource(
					_config.UseDebugReact 
						? "React.Core.Resources.react.generated.js" 
						: "React.Core.Resources.react.generated.min.js", 
					thisAssembly
				);
			}

			LoadUserScripts(engine);
			if (!_config.LoadReact && _scriptLoadException == null)
			{
				// We expect to user to have loaded their own version of React in the scripts that
				// were loaded above, let's ensure that's the case. 
				EnsureReactLoaded(engine);
			}
		}

		/// <summary>
		/// Loads any user-provided scripts. Only scripts that don't need JSX transformation can 
		/// run immediately here. JSX files are loaded in ReactEnvironment.
		/// </summary>
		/// <param name="engine">Engine to load scripts into</param>
		private void LoadUserScripts(IJsEngine engine)
		{
			foreach (var file in _config.ScriptsWithoutTransform)
			{
				try
				{
					var contents = _fileSystem.ReadAsString(file);
					engine.Execute(contents);
				}
				catch (JsRuntimeException ex)
				{
					// We can't simply rethrow the exception here, as it's possible this is running
					// on a background thread (ie. as a response to a file changing). If we did
					// throw the exception here, it would terminate the entire process. Instead,
					// save the exception, and then just rethrow it later when getting the engine.
					_scriptLoadException = new ReactScriptLoadException(string.Format(
						"Error while loading \"{0}\": {1}\r\nLine: {2}\r\nColumn: {3}",
						file,
						ex.Message,
						ex.LineNumber,
						ex.ColumnNumber
					));
				}
			}
		}

		/// <summary>
		/// Ensures that React has been correctly loaded into the specified engine.
		/// </summary>
		/// <param name="engine">Engine to check</param>
		private static void EnsureReactLoaded(IJsEngine engine)
		{
			var result = engine.CallFunction<string[]>("ReactNET_initReact");
			if (result.Length != 0)
			{
				throw new ReactNotInitialisedException(
<<<<<<< HEAD
					$"React has not been loaded correctly: missing ({String.Join(result, ", ")})." +
					"Please expose your version of React as global variables named " +
					"'React', 'ReactDOM' and 'ReactDOMServer', or enable the 'LoadReact'" +
					"configuration option to use the built-in version of React."
=======
					"React has not been loaded correctly. Please expose your version of React as global " +
					"variables named 'React', 'ReactDOM', and 'ReactDOMServer', or enable the " +
					"'LoadReact' configuration option to use the built-in version of React."
>>>>>>> c415f604
				);
			}
		}

		/// <summary>
		/// Gets the JavaScript engine for the current thread. It is recommended to use 
		/// <see cref="GetEngine"/> instead, which will pool/reuse engines.
		/// </summary>
		/// <returns>The JavaScript engine</returns>
		public virtual IJsEngine GetEngineForCurrentThread()
		{
			EnsureValidState();
			return _engines.GetOrAdd(Thread.CurrentThread.ManagedThreadId, id =>
			{
				var engine = _factory();
				InitialiseEngine(engine);
				EnsureValidState();
				return engine;
			});
		}

		/// <summary>
		/// Disposes the JavaScript engine for the current thread.
		/// </summary>
		public virtual void DisposeEngineForCurrentThread()
		{
			IJsEngine engine;
			if (_engines.TryRemove(Thread.CurrentThread.ManagedThreadId, out engine))
			{
				if (engine != null)
				{
					engine.Dispose();	
				}
			}
		}

		/// <summary>
		/// Gets a JavaScript engine from the pool.
		/// </summary>
		/// <returns>The JavaScript engine</returns>
		public virtual PooledJsEngine GetEngine()
		{
			EnsureValidState();
			return _pool.GetEngine();
		}

		/// <summary>
		/// Gets a factory for the most appropriate JavaScript engine for the current environment.
		/// The first functioning JavaScript engine with the lowest priority will be used.
		/// </summary>
		/// <returns>Function to create JavaScript engine</returns>
		private static Func<IJsEngine> GetFactory(IJsEngineSwitcher jsEngineSwitcher, bool allowMsie)
		{
			EnsureJsEnginesRegistered(jsEngineSwitcher, allowMsie);

			string defaultEngineName = jsEngineSwitcher.DefaultEngineName;
			if (!string.IsNullOrWhiteSpace(defaultEngineName))
			{
				var engineFactory = jsEngineSwitcher.EngineFactories.Get(defaultEngineName);
				if (engineFactory != null)
				{
					return engineFactory.CreateEngine;
				}
				else
				{
					throw new ReactEngineNotFoundException(
						"Could not find a factory that creates an instance of the JavaScript " +
						"engine with name `" + defaultEngineName + "`.");
				}
			}

			foreach (var engineFactory in jsEngineSwitcher.EngineFactories)
			{
				IJsEngine engine = null;
				try
				{
					engine = engineFactory.CreateEngine();
					if (EngineIsUsable(engine, allowMsie))
					{
						// Success! Use this one.
						return engineFactory.CreateEngine;
					}
				}
				catch (Exception ex)
				{
					// This engine threw an exception, try the next one
					Trace.WriteLine(string.Format("Error initialising {0}: {1}", engineFactory, ex));
				}
				finally
				{
					if (engine != null)
					{
						engine.Dispose();
					}
				}
			}

			// Epic fail, none of the engines worked. Nothing we can do now.
			// Throw an error relevant to the engine they should be able to use.
#if NET45
			if (JavaScriptEngineUtils.EnvironmentSupportsClearScript())
			{
				JavaScriptEngineUtils.EnsureEngineFunctional<V8JsEngine, ClearScriptV8InitialisationException>(
					ex => new ClearScriptV8InitialisationException(ex)
				);
			}

#endif
			if (JavaScriptEngineUtils.EnvironmentSupportsVroomJs())
			{
				JavaScriptEngineUtils.EnsureEngineFunctional<VroomJsEngine, VroomJsInitialisationException>(
					ex => new VroomJsInitialisationException(ex.Message)
				);
			}

			throw new ReactEngineNotFoundException();
		}

		/// <summary>
		/// Performs a sanity check to ensure the specified engine type is usable.
		/// </summary>
		/// <param name="engine">Engine to test</param>
		/// <param name="allowMsie">Whether the MSIE engine can be used</param>
		/// <returns></returns>
		private static bool EngineIsUsable(IJsEngine engine, bool allowMsie)
		{
			// Perform a sanity test to ensure this engine is usable
			var isUsable = engine.Evaluate<int>("1 + 1") == 2;
			var isMsie = engine is MsieJsEngine;
			return isUsable && (!isMsie || allowMsie);
		}

		/// <summary>
		/// Clean up all engines
		/// </summary>
		public virtual void Dispose()
		{
			_disposed = true;
			foreach (var engine in _engines)
			{
				if (engine.Value != null)
				{
					engine.Value.Dispose();
				}
			}
			if (_pool != null)
			{
				_pool.Dispose();
				_pool = null;
			}
		}

		/// <summary>
		/// Ensures that this object has not been disposed, and that no error was thrown while
		/// loading the scripts.
		/// </summary>
		public void EnsureValidState()
		{
			if (_disposed)
			{
				throw new ObjectDisposedException(GetType().Name);
			}
			if (_scriptLoadException != null)
			{
				// This means an exception occurred while loading the script (eg. syntax error in the file)
				throw _scriptLoadException;
			}
		}

		/// <summary>
		/// Ensures that some engines have been registered with JavaScriptEngineSwitcher. IF not,
		/// registers some default engines.
		/// </summary>
		/// <param name="jsEngineSwitcher">JavaScript Engine Switcher instance</param>
		/// <param name="allowMsie">Whether to allow the MSIE JS engine</param>
		private static void EnsureJsEnginesRegistered(IJsEngineSwitcher jsEngineSwitcher, bool allowMsie)
		{
			if (jsEngineSwitcher.EngineFactories.Any())
			{
				// Engines have been registered, nothing to do here!
				return;
			}

			Trace.WriteLine(
				"No JavaScript engines were registered, falling back to a default config! It is " +
				"recommended that you configure JavaScriptEngineSwitcher in your app. See " +
				"https://github.com/Taritsyn/JavaScriptEngineSwitcher/wiki/Registration-of-JS-engines " +
				"for more information."
			);

#if NET45
			jsEngineSwitcher.EngineFactories.AddV8();
#endif
			jsEngineSwitcher.EngineFactories.AddVroom();
			if (allowMsie)
			{
				jsEngineSwitcher.EngineFactories.AddMsie();
			}
#if !NET45
			jsEngineSwitcher.EngineFactories.AddChakraCore();
#endif
		}
	}
}<|MERGE_RESOLUTION|>--- conflicted
+++ resolved
@@ -184,16 +184,10 @@
 			if (result.Length != 0)
 			{
 				throw new ReactNotInitialisedException(
-<<<<<<< HEAD
 					$"React has not been loaded correctly: missing ({String.Join(result, ", ")})." +
 					"Please expose your version of React as global variables named " +
-					"'React', 'ReactDOM' and 'ReactDOMServer', or enable the 'LoadReact'" +
+					"'React', 'ReactDOM', and 'ReactDOMServer', or enable the 'LoadReact'" +
 					"configuration option to use the built-in version of React."
-=======
-					"React has not been loaded correctly. Please expose your version of React as global " +
-					"variables named 'React', 'ReactDOM', and 'ReactDOMServer', or enable the " +
-					"'LoadReact' configuration option to use the built-in version of React."
->>>>>>> c415f604
 				);
 			}
 		}
